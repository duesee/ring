/* Copyright (c) 2014, Google Inc.
 *
 * Permission to use, copy, modify, and/or distribute this software for any
 * purpose with or without fee is hereby granted, provided that the above
 * copyright notice and this permission notice appear in all copies.
 *
 * THE SOFTWARE IS PROVIDED "AS IS" AND THE AUTHOR DISCLAIMS ALL WARRANTIES
 * WITH REGARD TO THIS SOFTWARE INCLUDING ALL IMPLIED WARRANTIES OF
 * MERCHANTABILITY AND FITNESS. IN NO EVENT SHALL THE AUTHOR BE LIABLE FOR ANY
 * SPECIAL, DIRECT, INDIRECT, OR CONSEQUENTIAL DAMAGES OR ANY DAMAGES
 * WHATSOEVER RESULTING FROM LOSS OF USE, DATA OR PROFITS, WHETHER IN AN ACTION
 * OF CONTRACT, NEGLIGENCE OR OTHER TORTIOUS ACTION, ARISING OUT OF OR IN
 * CONNECTION WITH THE USE OR PERFORMANCE OF THIS SOFTWARE. */

#include <openssl/crypto.h>

<<<<<<< HEAD
#include <stdint.h>
=======
#include <openssl/cpu.h>
>>>>>>> 20c37311

#include "internal.h"


#if !defined(OPENSSL_NO_ASM) && !defined(OPENSSL_STATIC_ARMCAP) && \
    (defined(OPENSSL_X86) || defined(OPENSSL_X86_64) || \
     defined(OPENSSL_ARM) || defined(OPENSSL_AARCH64))
/* x86, x86_64 and the ARMs need to record the result of a cpuid call for the
 * asm to work correctly, unless compiled without asm code. */
#define NEED_CPUID

#else

/* Otherwise, don't emit a static initialiser. */

#if !defined(BORINGSSL_NO_STATIC_INITIALIZER)
#define BORINGSSL_NO_STATIC_INITIALIZER
#endif

#endif  /* !OPENSSL_NO_ASM && (OPENSSL_X86 || OPENSSL_X86_64 ||
                               OPENSSL_ARM || OPENSSL_AARCH64) */


/* The capability variables are defined in this file in order to work around a
 * linker bug. When linking with a .a, if no symbols in a .o are referenced
 * then the .o is discarded, even if it has constructor functions.
 *
 * This still means that any binaries that don't include some functionality
 * that tests the capability values will still skip the constructor but, so
 * far, the init constructor function only sets the capability variables. */

#if defined(OPENSSL_X86) || defined(OPENSSL_X86_64)
/* This value must be explicitly initialised to zero in order to work around a
 * bug in libtool or the linker on OS X.
 *
 * If not initialised then it becomes a "common symbol". When put into an
 * archive, linking on OS X will fail to resolve common symbols. By
 * initialising it to zero, it becomes a "data symbol", which isn't so
 * affected. */
uint32_t OPENSSL_ia32cap_P[4] = {0};
#elif defined(OPENSSL_ARM) || defined(OPENSSL_AARCH64)

#include <openssl/arm_arch.h>

#if defined(OPENSSL_STATIC_ARMCAP)

uint32_t OPENSSL_armcap_P =
#if defined(OPENSSL_STATIC_ARMCAP_NEON) || defined(__ARM_NEON__)
    ARMV7_NEON | ARMV7_NEON_FUNCTIONAL |
#endif
#if defined(OPENSSL_STATIC_ARMCAP_AES)
    ARMV8_AES |
#endif
#if defined(OPENSSL_STATIC_ARMCAP_SHA1)
    ARMV8_SHA1 |
#endif
#if defined(OPENSSL_STATIC_ARMCAP_SHA256)
    ARMV8_SHA256 |
#endif
#if defined(OPENSSL_STATIC_ARMCAP_PMULL)
    ARMV8_PMULL |
#endif
    0;

#elif defined(__ARM_NEON__)
uint32_t OPENSSL_armcap_P = ARMV7_NEON | ARMV7_NEON_FUNCTIONAL;
#else
uint32_t OPENSSL_armcap_P = ARMV7_NEON_FUNCTIONAL;
#endif

#endif


#if defined(OPENSSL_WINDOWS)
#define OPENSSL_CDECL __cdecl
#else
#define OPENSSL_CDECL
#endif

#if !defined(BORINGSSL_NO_STATIC_INITIALIZER)
#if !defined(OPENSSL_WINDOWS)
static void do_library_init(void) __attribute__ ((constructor));
#else
#pragma section(".CRT$XCU", read)
static void __cdecl do_library_init(void);
__declspec(allocate(".CRT$XCU")) void(*library_init_constructor)(void) =
    do_library_init;
#endif
#endif  /* !BORINGSSL_NO_STATIC_INITIALIZER */

/* do_library_init is the actual initialization function. If
 * BORINGSSL_NO_STATIC_INITIALIZER isn't defined, this is set as a static
 * initializer. Otherwise, it is called by CRYPTO_library_init. */
static void OPENSSL_CDECL do_library_init(void) {
 /* WARNING: this function may only configure the capability variables. See the
  * note above about the linker bug. */
#if defined(NEED_CPUID)
  OPENSSL_cpuid_setup();
#endif
}

void CRYPTO_library_init(void) {
  /* TODO(davidben): It would be tidier if this build knob could be replaced
   * with an internal lazy-init mechanism that would handle things correctly
   * in-library. */
#if defined(BORINGSSL_NO_STATIC_INITIALIZER)
  do_library_init();
#endif
}

/* These functions allow tests in other languages to verify that their
 * understanding of the C types matches the C compiler's understanding. */

#define DEFINE_METRICS_FUNCTIONS(ty) \
  OPENSSL_EXPORT ty ring_##ty##_align(void) { return alignof(ty); } \
  OPENSSL_EXPORT ty ring_##ty##_size(void) { return sizeof(ty); }

DEFINE_METRICS_FUNCTIONS(int8_t)
DEFINE_METRICS_FUNCTIONS(uint8_t)

DEFINE_METRICS_FUNCTIONS(int16_t)
DEFINE_METRICS_FUNCTIONS(uint16_t)

DEFINE_METRICS_FUNCTIONS(int32_t)
DEFINE_METRICS_FUNCTIONS(uint32_t)

DEFINE_METRICS_FUNCTIONS(int64_t)
DEFINE_METRICS_FUNCTIONS(uint64_t)

DEFINE_METRICS_FUNCTIONS(int)

DEFINE_METRICS_FUNCTIONS(size_t)<|MERGE_RESOLUTION|>--- conflicted
+++ resolved
@@ -14,11 +14,9 @@
 
 #include <openssl/crypto.h>
 
-<<<<<<< HEAD
 #include <stdint.h>
-=======
+
 #include <openssl/cpu.h>
->>>>>>> 20c37311
 
 #include "internal.h"
 
